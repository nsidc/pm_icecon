"""Compute the Bootstrap ice concentration.

Takes values from part of boot_ice_sb2_ssmi_np_nrt.f
and computes:
    iceout
"""

import datetime as dt
from functools import reduce
from pathlib import Path
from typing import Literal, Optional, Sequence

import numpy as np
import numpy.typing as npt
import xarray as xr

from cdr_amsr2.bt._types import ParaVals, Variables
from cdr_amsr2.config.models.bt import BootstrapParams
from cdr_amsr2.constants import PACKAGE_DIR
from cdr_amsr2.errors import BootstrapAlgError, UnexpectedSatelliteError

THIS_DIR = Path(__file__).parent


def f(num):
    # return float32 of num
    return np.float32(num)


def tb_data_mask(
    *,
    tbs: Sequence[npt.NDArray[np.float32]],
    min_tb: float,
    max_tb: float,
) -> npt.NDArray[np.bool_]:
    """Return a boolean ndarray inidcating areas of bad data.

    Bad data are locations where any of the given Tbs are outside the range
    defined by (mintb, maxtb).

    NaN values are also considered 'bad' data.

    True values indicate bad data that should be masked. False values indicate
    good data.
    """

    def _is_outofrange_tb(tb, min_tb, max_tb):
        return np.isnan(tb) | (tb < min_tb) | (tb > max_tb)

    is_bad_tb = reduce(
        np.logical_or,
        [_is_outofrange_tb(tb, min_tb, max_tb) for tb in tbs],
    )

    return is_bad_tb


def xfer_tbs_nrt(v37, h37, v19, v22, sat) -> dict[str, npt.NDArray[np.float32]]:
    # NRT regressions
    if sat == '17':
        v37 = fadd(fmul(1.0170066, v37), -4.9383355)
        h37 = fadd(fmul(1.0009720, h37), -1.3709822)
        v19 = fadd(fmul(1.0140723, v19), -3.4705583)
        v22 = fadd(fmul(0.99652931, v22), -0.82305684)
    elif sat == '18':
        v37 = fadd(fmul(1.0104497, v37), -3.3174017)
        h37 = fadd(fmul(0.98914390, h37), 1.2031835)
        v19 = fadd(fmul(1.0057373, v19), -0.92638520)
        v22 = fadd(fmul(0.98793409, v22), 1.2108198)
    elif sat == 'u2':
        print(f'No TB modifications for sat: {sat}')
    elif sat == 'a2l1c':
        print(f'No TB modifications for sat: {sat}')
    else:
        raise UnexpectedSatelliteError(f'No such sat tb xform: {sat}')

    return {
        'v37': v37,
        'h37': h37,
        'v19': v19,
        'v22': v22,
    }


def ret_adj_adoff(wtp, vh37, perc=0.92):
    # replaces ret_adj_adoff()
    # wtp is two water tie points
    # vh37 is offset and slope
    wtp1, wtp2 = f(wtp[0]), f(wtp[1])
    off, slp = f(vh37[0]), f(vh37[1])

    x = ((wtp1 / slp) + wtp2 - off) / (slp + 1.0 / slp)
    y = slp * x + off

    dx = wtp1 - x
    dx2 = perc * dx
    x2 = wtp1 - dx2

    dy = y - wtp2
    dy2 = perc * dy
    y2 = wtp2 + dy2

    new_off = y2 - slp * x2

    adoff = off - new_off

    return adoff


def ret_para_nsb2(tbset: Literal['vh37', 'v1937'], sat: str, date: dt.date) -> ParaVals:
    # TODO: what does this do and why?
    # reproduce effect of ret_para_nsb2()
    # Note: instead of '1' or '2', use description of axes tb1 and tb2
    #       to identify the TB set whose parameters are being set
    #       So, tbset is 'v1937' or 'vh37'
    # Note: 'sat' is a *string*, not an integer

    is_june_through_oct15 = (date.month >= 6 and date.month <= 9) or (
        date.month == 10 and date.day <= 15
    )

    # Set wintrc, wslope, wxlimt
    print(f'in ret_para_nsb2(): sat is {sat}')
    if sat == '00':
        if is_june_through_oct15:
            wintrc = 60.1667
            wslope = 0.633333
            wxlimt = 24.00
        else:
            wintrc = 53.4153
            wslope = 0.661017
            wxlimt = 22.00
    elif sat == 'u2':
        if is_june_through_oct15:
            # Using the "Season 3" values from ret_parameters_amsru2.f
            wintrc = 82.71
            wslope = 0.5352
            wxlimt = 23.34
        else:
            wintrc = 84.73
            wslope = 0.5352
            wxlimt = 18.39
    elif sat == 'a2l1c':
        if is_june_through_oct15:
            # Using the "Season 3" values from ret_parameters_amsru2.f
            wintrc = 82.71
            wslope = 0.5352
            wxlimt = 23.34
        else:
            wintrc = 84.73
            wslope = 0.5352
            wxlimt = 18.39
    else:
        if is_june_through_oct15:
            if sat != '17' and sat != '18':
                wintrc = 89.3316
                wslope = 0.501537
            else:
                wintrc = 89.2000
                wslope = 0.503750
            wxlimt = 21.00
        else:
            if sat != '17' and sat != '18':
                wintrc = 90.3355
                wslope = 0.501537
            else:
                wintrc = 87.6467
                wslope = 0.517333
            wxlimt = 14.00

    if sat == 'u2':
        # Values for AMSRU
        print(f'Setting sat values for: {sat}')
        if tbset == 'vh37':
            wtp = [207.2, 131.9]
            itp = [256.3, 241.2]
            lnline = [-71.99, 1.20]
            iceline = [-30.26, 1.0564]
            lnchk = 1.5
        elif tbset == 'v1937':
            wtp = [207.2, 182.4]
            itp = [256.3, 258.9]
            lnline = [48.26, 0.8048]
            iceline = [110.03, 0.5759]
            lnchk = 1.5
    if sat == 'a2l1c':
        # Values for AMSRU
        print(f'Setting sat values for: {sat}')
        if tbset == 'vh37':
            wtp = [207.2, 131.9]
            itp = [256.3, 241.2]
            lnline = [-71.99, 1.20]
            iceline = [-30.26, 1.0564]
            lnchk = 1.5
        elif tbset == 'v1937':
            wtp = [207.2, 182.4]
            itp = [256.3, 258.9]
            lnline = [48.26, 0.8048]
            iceline = [110.03, 0.5759]
            lnchk = 1.5
    else:
        # Values for DMSP
        print(f'Setting sat values for: {sat}')
        if tbset == 'vh37':
            wtp = [201.916, 132.815]
            itp = [255.670, 241.713]
            lnline = [-73.5471, 1.21104]
            iceline = [-25.9729, 1.04382]
            lnchk = 1.5
        elif tbset == 'v1937':
            wtp = [201.916, 178.771]
            itp = [255.670, 258.341]
            lnline = [47.0061, 0.809335]
            iceline = [112.803, 0.550296]
            lnchk = 1.5

    return {
        'wintrc': wintrc,
        'wslope': wslope,
        'wxlimt': wxlimt,
        'wtp': wtp,
        'itp': itp,
        'lnline': lnline,
        'iceline': iceline,
        'lnchk': lnchk,
    }


def ret_wtp_32(water_arr: npt.NDArray[np.int16], tb: npt.NDArray[np.float32]) -> float:
    # Attempt to reproduce Goddard methodology for computing water tie point
    # v['wtp19v'] = ret_wtp_32(water_arr, v19, wtp19v)

    # Note: this *really* should be done with np.percentile()

    pct = 0.02

    # Compute quarter-Kelvin histograms
    histo, _ = np.histogram(
        tb[water_arr == 1],
        bins=1200,
        range=(0, 300),
    )
    nvals = histo.sum()

    # Remove low-count bins (but don't adjust total ??!!)
    histo[histo <= 10] = 0

    ival = 0
    subtotal = 0
    thresh = f(nvals) * pct

    while (ival < 1200) and (subtotal < thresh):
        subtotal += histo[ival]
        ival += 1

    ival -= 1  # undo last increment

    # TODO: this expression returns `np.float64`, NOT `np.float32` like `f`
    # returns...
    wtp = f(ival) * 0.25

    return wtp


def linfit_32(xvals, yvals):
    # Implement original Bootstrap linear-fit routine
    nvals = f(xvals.shape[0])
    sumx = np.sum(xvals, dtype=np.float64)
    sumy = np.sum(yvals, dtype=np.float64)
    sumx2 = np.sum(fsqr(xvals), dtype=np.float64)
    # sumy2 is included in Bootstrap, but not used.
    # sumy2 = np.sum(fsqr(yvals), dtype=np.float64)
    sumxy = np.sum(fmul(xvals, yvals), dtype=np.float64)

    # float32 version
    # delta = fsub(fmul(nvals, sumx2), fsqr(sumx))
    # offset = fdiv(fsub(fmul(sumx2, sumy), fmul(sumx, sumxy)), delta)
    # slope = fdiv(fsub(fmul(sumxy, nvals), fmul(sumx, sumy)), delta)

    # float64 version
    delta = (nvals * sumx2) - sumx * sumx
    offset = ((sumx2 * sumy) - (sumx * sumxy)) / delta
    slope = ((sumxy * nvals) - (sumx * sumy)) / delta

    return offset, slope


def ret_linfit_32(
    land_mask: npt.NDArray[np.bool_],
    tb_mask: npt.NDArray[np.bool_],
    tbx,
    tby,
    lnline,
    lnchk,
    add,
    water,
    tba=None,
    iceline=None,
    adoff=None,
):
    # Reproduces both ret_linfit1() and ret_linfit2()
    # Note: lnline is two, 0 is offset, 1 is slope
    # Note: iceline is two, 0 is offset, 1 is slope

    not_land_or_masked = ~land_mask & ~tb_mask
    if tba is not None:
        is_tba_le_modad = tba <= fadd(fmul(tbx, iceline[1]), fsub(iceline[0], adoff))
    else:
        is_tba_le_modad = np.full_like(not_land_or_masked, fill_value=True)

    is_tby_gt_lnline = tby > fadd(fmul(tbx, lnline[1]), lnline[0])

    is_water0 = water == 0

    is_valid = not_land_or_masked & is_tba_le_modad & is_tby_gt_lnline & is_water0

    icnt = np.sum(np.where(is_valid, 1, 0))

    xvals = tbx[is_valid].astype(np.float32).flatten().astype(np.float64)
    yvals = tby[is_valid].astype(np.float32).flatten().astype(np.float64)

    if icnt > 125:
        intrca, slopeb = linfit_32(xvals, yvals)
        fit_off = fadd(intrca, add)
        fit_slp = f(slopeb)
    else:
        raise BootstrapAlgError(f'Insufficient valid linfit points: {icnt}')

    return [fit_off, fit_slp]


def ret_ic_32(tbx, tby, wtpx, wtpy, iline_off, iline_slp, baddata, maxic):

    delta_x = tbx - wtpx
    is_deltax_eq_0 = delta_x == 0

    # block1
    y_intercept = iline_off + iline_slp * tbx
    length1 = tby - wtpy
    length2 = y_intercept - wtpy
    ic_block1 = length1 / length2
    ic_block1[ic_block1 < 0] = 0
    ic_block1[ic_block1 > maxic] = maxic

    # block2
    delta_y = tby - wtpy
    slope = delta_y / delta_x
    offset = tby - (slope * tbx)
    slp_diff = iline_slp - slope

    is_slp_diff_ne_0 = slp_diff != 0

    x_intercept = (offset - iline_off) / slp_diff
    y_intercept = offset + (slope * x_intercept)
    length1 = np.sqrt(np.square(tbx - wtpx) + np.square(tby - wtpy))
    length2 = np.sqrt(np.square(x_intercept - wtpx) + np.square(y_intercept - wtpy))
    ic_block2 = length1 / length2
    ic_block2[ic_block2 < 0] = 0
    ic_block2[ic_block2 > maxic] = maxic
    ic_block2[~is_slp_diff_ne_0] = baddata

    # Assume ic is block2, then overwrite if block1
    ic = ic_block2
    ic[is_deltax_eq_0] = ic_block1[is_deltax_eq_0]

    return ic


def fadd(a: npt.ArrayLike, b: npt.ArrayLike):
    return np.add(a, b, dtype=np.float32)


def fsub(a: npt.ArrayLike, b: npt.ArrayLike):
    return np.subtract(a, b, dtype=np.float32)


def fmul(a: npt.ArrayLike, b: npt.ArrayLike):
    return np.multiply(a, b, dtype=np.float32)


def fdiv(a: npt.ArrayLike, b: npt.ArrayLike):
    return np.divide(a, b, dtype=np.float32)


def fsqr(a: npt.ArrayLike):
    return np.square(a, dtype=np.float32)


def fsqt(a: npt.ArrayLike):
    return np.sqrt(a, dtype=np.float32)


def ret_water_ssmi(
    v37,
    h37,
    v22,
    v19,
    land_mask: npt.NDArray[np.bool_],
    tb_mask: npt.NDArray[np.bool_],
    wslope,
    wintrc,
    wxlimt,
    ln1,
) -> npt.NDArray[np.int16]:
    # Determine where there is definitely water
    not_land_or_masked = ~land_mask & ~tb_mask
    watchk1 = fadd(fmul(f(wslope), v22), f(wintrc))
    watchk2 = fsub(v22, v19)
    watchk4 = fadd(fmul(ln1[1], v37), ln1[0])

    is_cond1 = (watchk1 > v19) | (watchk2 > wxlimt)
    is_cond2 = (watchk4 > h37) | (v37 >= 230.0)

    is_water = not_land_or_masked & is_cond1 & is_cond2

    water = np.zeros_like(land_mask, dtype=np.int16)
    water[is_water] = 1

    return water


def calc_rad_coeffs_32(v: Variables):
    # Compute radlsp, radoff, radlen vars
    v_out = v.copy()

    v_out['radslp1'] = fdiv(
        fsub(f(v_out['itp'][1]), f(v_out['wtp'][1])),
        fsub(f(v_out['itp'][0]), f(v_out['wtp'][0])),
    )
    v_out['radoff1'] = fsub(
        f(v_out['wtp'][1]), fmul(f(v_out['wtp'][0]), f(v_out['radslp1']))
    )
    xint = fdiv(
        fsub(f(v_out['radoff1']), f(v_out['vh37'][0])),
        fsub(f(v_out['vh37'][1]), f(v_out['radslp1'])),
    )
    yint = fadd(fmul(v_out['vh37'][1], f(xint)), f(v_out['vh37'][0]))
    v_out['radlen1'] = fsqt(
        fadd(
            fsqr(fsub(f(xint), f(v_out['wtp'][0]))),
            fsqr(fsub(f(yint), f(v_out['wtp'][1]))),
        )
    )

    v_out['radslp2'] = fdiv(
        fsub(f(v_out['itp2'][1]), f(v_out['wtp2'][1])),
        fsub(f(v_out['itp2'][0]), f(v_out['wtp2'][0])),
    )
    v_out['radoff2'] = fsub(
        f(v_out['wtp2'][1]), fmul(f(v_out['wtp2'][0]), f(v_out['radslp2']))
    )
    xint = fdiv(
        fsub(f(v_out['radoff2']), f(v_out['v1937'][0])),
        fsub(f(v_out['v1937'][1]), f(v_out['radslp2'])),
    )
    yint = fadd(fmul(f(v_out['v1937'][1]), f(xint)), f(v_out['v1937'][0]))
    v_out['radlen2'] = fsqt(
        fadd(
            fsqr(fsub(f(xint), f(v_out['wtp2'][0]))),
            fsqr(fsub(f(yint), f(v_out['wtp2'][1]))),
        )
    )

    return v_out


def sst_clean_sb2(*, sat, iceout, missval, landval, date: dt.date):
    # implement fortran's sst_clean_sb2() routine

    sst_mask: npt.NDArray[np.uint8 | np.int16]

    if sat == 'a2l1c':
        # NOTE: E2N == EASE2 North
        print('Reading valid ice mask for E2N 6.25km grid')
        sst_fn = Path(
            f'/share/apps/amsr2-cdr/bootstrap_masks/valid_seaice_e2n6.25_{date:%m}.dat'
        )
        sst_mask = np.fromfile(sst_fn, dtype=np.uint8).reshape(1680, 1680)
        is_high_sst = sst_mask == 50
    else:
        print('Reading valid ice mask for PSN 25km grid')
        sst_fn = (
            PACKAGE_DIR
            / '../legacy'
            / f'SB2_NRT_programs/ANCILLARY/np_sect_sst1_sst2_mask_{date:%m}.int'
        ).resolve()
        sst_mask = np.fromfile(sst_fn, dtype=np.int16).reshape(448, 304)
        is_high_sst = sst_mask == 24

    is_not_land = iceout != landval
    is_not_miss = iceout != missval
    is_not_land_miss_sst = is_not_land & is_not_miss & is_high_sst

    ice_sst = iceout.copy()
    ice_sst[is_not_land_miss_sst] = 0.0

    return ice_sst


def spatial_interp(
    sat,  # TODO: type of 'sat'
    ice: npt.NDArray[np.float32],  # TODO: conc?
    missval: float,
    landval: float,
    pole_mask: Optional[npt.NDArray[np.bool_]],
) -> npt.NDArray[np.float32]:
    iceout = ice.copy()
    # implement fortran's spatial_interp() routine
    # Use -200 as a not-valid ocean sentinel value
    # so that it works with np.roll
    oceanvals = iceout.copy()

    total = np.zeros_like(oceanvals, dtype=np.float32)
    count = np.zeros_like(oceanvals, dtype=np.int32)
    for joff in range(-1, 2):
        for ioff in range(-1, 2):
            rolled = np.roll(oceanvals, (joff, ioff), axis=(1, 0))
            not_land_nor_miss = (rolled != landval) & (rolled != missval)
            total[not_land_nor_miss] += rolled[not_land_nor_miss]
            count[not_land_nor_miss] += 1

    count[count == 0] = 1
    replace_vals = fdiv(total, count)

    replace_locs = (oceanvals == missval) & (count >= 1)

    if pole_mask is not None or sat != 'a2l1c':
        replace_locs = replace_locs & ~pole_mask

    iceout[replace_locs] = replace_vals[replace_locs]

    # Now, replace pole if e2n6.25
    if sat == 'a2l1c':
        # TODO: This pole hole function needs some work(!)
        print(f'Setting pole hole for a2l1c')

        iceout_nearpole = iceout[820:860, 820:860]

        is_pole = iceout_nearpole == 0

        iceout_nearpole[is_pole] = 110

        print(f'Replaced {np.sum(np.where(is_pole, 1, 0))} values at pole')

    return iceout


def coastal_fix(arr, missval, landval, minic):
    # Apply coastal_fix() routine per Bootstrap

    # Calculate 'temp' array
    #   -1 is no ice
    #    1 is safe from removal
    #    0 is might-be-removed
    temp = np.ones_like(arr, dtype=np.int16)
    is_land_or_lowice = (arr == landval) | ((arr >= 0) & (arr < minic))
    temp[is_land_or_lowice] = -1

    is_seaice = (arr > 0) & (arr <= 100.0)

    off_set = (
        np.array((0, 1)),
        np.array((0, -1)),
        np.array((1, 0)),
        np.array((-1, 0)),
    )

    for offp1 in off_set:
        offn1 = -1 * offp1  # offp1 * -1
        offn2 = -2 * offp1  # offp1 * -2

        # Compute shifted grids
        rolled_offn1 = np.roll(arr, offp1, axis=(1, 0))  # land
        rolled_off00 = arr  # .  k1p0 k2p0
        rolled_offp1 = np.roll(arr, offn1, axis=(1, 0))  # k1 k2p1
        rolled_offp2 = np.roll(arr, offn2, axis=(1, 0))  # k2

        # is_rolled_land = rolled_offn1 == landval
        is_rolled_land = rolled_offn1 == landval

        is_k1 = (
            (is_seaice)
            & (is_rolled_land)
            & (rolled_offp1 >= 0)
            & (rolled_offp1 < minic)
        )
        is_k2 = (
            (is_seaice)
            & (is_rolled_land)
            & (rolled_offp2 >= 0)
            & (rolled_offp2 < minic)
        )

        is_k1p0 = (
            (is_k1)
            & (rolled_off00 > 0)
            & (rolled_off00 != missval)
            & (rolled_off00 != landval)
        )
        is_k2p0 = (
            (is_k2)
            & (rolled_off00 > 0)
            & (rolled_off00 != missval)
            & (rolled_off00 != landval)
        )
        is_k2p1 = (
            (is_k2)
            & (rolled_offp1 > 0)
            & (rolled_offp1 != missval)
            & (rolled_offp1 != landval)
        )

        temp[is_k1p0] = 0
        temp[is_k2p0] = 0

        # Note, the change_locs are offset by the vals in offp1
        #  for p==1
        where_k2p1 = np.where(is_k2p1)
        change_locs_k2p1 = tuple([where_k2p1[0] + offp1[1], where_k2p1[1] + offp1[0]])
        # temp[tuple(change_locs_k2p1)] = 0
        try:
            temp[change_locs_k2p1] = 0
        except IndexError:
            print(f'Fixing out of bounds error')
            locs0 = change_locs_k2p1[0]
            locs1 = change_locs_k2p1[1]

            where_bad_0 = np.where(locs0==1680)
            where_bad_1 = np.where(locs1==1680)

            new_locs0 = np.delete(locs0, where_bad_0)
            new_locs1 = np.delete(locs1, where_bad_0)

            change_locs_k2p1 = tuple([new_locs0, new_locs1])

            try:
                temp[change_locs_k2p1] = 0
            except IndexError:
                raise RuntimeError('Could not fix Index Error')

    # HERE: temp array has been set

    # Calculate 'arr2' array
    # This is initially a copy of the arr array, but then has values
    #   set to zero where 'appropriate' based on the temp array
    arr2 = arr.copy()

    # This is very complicated to figure out as modification
    # of the series of off_sets.  Simply coding each of the
    # four change sections manually

    # Note: some of these conditional arrays might be set more than 1x

    # Compute shifted arr grid, for land check
    land_check = np.roll(arr, (0, 1), axis=(1, 0))  # land check
    is_rolled_land = land_check == landval

    # For offp1 of [0, 1], the rolls are:
    tip1jp1 = np.roll(temp, (-1, -1), axis=(1, 0))
    tim1jp1 = np.roll(temp, (1, -1), axis=(1, 0))
    tip1jp0 = np.roll(temp, (-1, 0), axis=(1, 0))
    tim1jp0 = np.roll(temp, (1, 0), axis=(1, 0))

    tip0jp1 = np.roll(temp, (0, -1), axis=(1, 0))

    is_temp0 = temp == 0
    is_considered = is_temp0 & is_rolled_land

    is_tip1jp1_lt0 = tip1jp1 <= 0
    is_tim1jp1_lt0 = tim1jp1 <= 0
    is_tip1jp0_lt0 = tip1jp0 <= 0
    is_tim1jp0_lt0 = tim1jp0 <= 0

    is_tip0jp1_eq0 = tip0jp1 == 0

    # Changing arr2(i,j+1) to 0
    locs_ip0jp1 = np.where(
        is_considered & is_tip1jp1_lt0 & is_tim1jp1_lt0 & is_tip0jp1_eq0
    )
    change_locs_arr2_ip0jp1 = tuple([locs_ip0jp1[0] + 1, locs_ip0jp1[1] + 0])
    arr2[change_locs_arr2_ip0jp1] = 0

    # Changing arr2(i,j) to 0
    locs_ip0jp0 = np.where(
        is_considered
        & is_tip1jp1_lt0
        & is_tim1jp1_lt0
        & is_tip1jp0_lt0
        & is_tim1jp0_lt0
    )
    change_locs_arr2_ip0jp0 = tuple([locs_ip0jp0[0], locs_ip0jp0[1]])
    arr2[change_locs_arr2_ip0jp0] = 0

    # Second arr2 change section

    # Compute shifted arr grid, for land check
    land_check = np.roll(arr, (0, -1), axis=(1, 0))  # land check
    is_rolled_land = land_check == landval

    is_temp0 = temp == 0
    is_considered = is_temp0 & is_rolled_land

    # For offp1 of [0, 1], the rolls are:
    # args to np.roll are opposite of fortran index offsets
    tip1jm1 = np.roll(temp, (-1, 1), axis=(1, 0))
    tim1jm1 = np.roll(temp, (1, 1), axis=(1, 0))
    tip0jm1 = np.roll(temp, (0, 1), axis=(1, 0))
    tip1jp0 = np.roll(temp, (-1, 0), axis=(1, 0))
    tim1jp0 = np.roll(temp, (1, 0), axis=(1, 0))

    is_tip1jm1_le0 = tip1jm1 <= 0
    is_tim1jm1_le0 = tim1jm1 <= 0
    is_tip0jm1_eq0 = tip0jm1 == 0
    is_tip1jp0_le0 = tip1jp0 <= 0
    is_tim1jp0_le0 = tim1jp0 <= 0

    # Changing arr2(i,j-1) to 0
    locs_ip0jm1 = np.where(
        is_considered & is_tip1jm1_le0 & is_tim1jm1_le0 & is_tip0jm1_eq0
    )
    change_locs_arr2_ip0jm1 = tuple([locs_ip0jm1[0] - 1, locs_ip0jm1[1] + 0])
    arr2[change_locs_arr2_ip0jm1] = 0

    # Changing arr2(i,j) to 0
    locs_ip0jp0 = np.where(
        is_considered
        & is_tip1jm1_le0
        & is_tim1jm1_le0
        & is_tip1jp0_le0
        & is_tim1jp0_le0
    )
    change_locs_arr2_ip0jp0 = tuple([locs_ip0jp0[0], locs_ip0jp0[1]])
    arr2[change_locs_arr2_ip0jp0] = 0

    # Third arr2 change section

    # Compute shifted arr grid, for land check
    land_check = np.roll(arr, (1, 0), axis=(1, 0))
    is_rolled_land = land_check == landval

    is_temp0 = temp == 0
    is_considered = is_temp0 & is_rolled_land

    # args to np.roll are opposite of fortran index offsets
    tip1jp1 = np.roll(temp, (-1, -1), axis=(1, 0))
    tip1jp0 = np.roll(temp, (-1, 0), axis=(1, 0))
    tip0jm1 = np.roll(temp, (0, 1), axis=(1, 0))
    tip0jp1 = np.roll(temp, (0, -1), axis=(1, 0))

    is_tip1jp1_le0 = tip1jp1 <= 0
    is_tip1jp0_eq0 = tip1jp0 == 0
    is_tip0jm1_le0 = tip0jm1 <= 0
    is_tip0jp1_le0 = tip0jp1 <= 0

    # Changing arr2(i+1,j) to 0
    locs_ip1jp0 = np.where(
        is_considered & is_tip1jp1_le0 & is_tip1jp1_le0 & is_tip1jp0_eq0
    )
    change_locs_arr2_ip1jp0 = tuple([locs_ip1jp0[0] + 0, locs_ip1jp0[1] + 1])
    arr2[change_locs_arr2_ip1jp0] = 0

    # Changing arr2(i,j) to 0
    locs_ip0jp0 = np.where(
        is_considered
        & is_tip1jp1_le0
        & is_tip1jp1_le0
        & is_tip0jm1_le0
        & is_tip0jp1_le0
    )
    change_locs_arr2_ip0jp0 = tuple([locs_ip0jp0[0], locs_ip0jp0[1]])
    arr2[change_locs_arr2_ip0jp0] = 0

    # Fourth section

    # Compute shifted arr grid, for land check
    land_check = np.roll(arr, (-1, 0), axis=(1, 0))
    is_rolled_land = land_check == landval

    is_temp0 = temp == 0
    is_considered = is_temp0 & is_rolled_land

    # args to np.roll are opposite of fortran index offsets
    tim1jm1 = np.roll(temp, (1, 1), axis=(1, 0))
    tim1jp1 = np.roll(temp, (1, -1), axis=(1, 0))
    tim1jp0 = np.roll(temp, (1, 0), axis=(1, 0))
    tip0jm1 = np.roll(temp, (0, 1), axis=(1, 0))
    tip0jp1 = np.roll(temp, (0, -1), axis=(1, 0))

    is_tim1jm1_le0 = tim1jm1 <= 0
    is_tim1jp1_le0 = tim1jp1 <= 0
    is_tim1jp0_eq0 = tim1jp0 == 0
    is_tip0jm1_le0 = tip0jm1 <= 0
    is_tip0jp1_le0 = tip0jp1 <= 0

    # Changing arr2(i-1,j) to 0
    locs_im1jp0 = np.where(
        is_considered & is_tim1jm1_le0 & is_tim1jp1_le0 & is_tim1jp0_eq0
    )
    change_locs_arr2_im1jp0 = tuple([locs_im1jp0[0] + 0, locs_im1jp0[1] - 1])
    arr2[change_locs_arr2_im1jp0] = 0

    # Changing arr2(i,j) to 0
    locs_ip0jp0 = np.where(
        is_considered
        & is_tim1jm1_le0
        & is_tim1jp1_le0
        & is_tip0jm1_le0
        & is_tip0jp1_le0
    )
    change_locs_arr2_ip0jp0 = tuple([locs_ip0jp0[0], locs_ip0jp0[1]])
    arr2[change_locs_arr2_ip0jp0] = 0

    return arr2


def fix_output_gdprod(conc, minval, maxval, landval, missval) -> npt.NDArray[np.int16]:
    """Scale the given concentration field by 10.

    TODO:
      * Do we want to scale the output by 10? If not, get rid of this? Maybe
        make this optional?
      * Is there ever a case where the valid conc range isn't going to be 0-100?
        If we just need to set neg values to 0 and cap out concs at 100, then we
        can get rid of the 'minval' and 'maxval' parameters. This is the only
        place they're used.
    """
    fixout = np.zeros_like(conc, dtype=np.int16)
    scaling_factor = 10.0

    is_seaice = (conc >= minval) & (conc <= maxval)
    is_pos_seaice = is_seaice & (conc > 0)
    fixout[is_pos_seaice] = fadd(fmul(conc[is_pos_seaice], scaling_factor), 0.5).astype(
        np.int16
    )

    is_neg_seaice = is_seaice & (conc <= 0)
    fixout[is_neg_seaice] = fsub(fmul(conc[is_neg_seaice], scaling_factor), 0.5).astype(
        np.int16
    )

    is_land = conc == landval
    fixout[is_land] = fmul(conc[is_land], scaling_factor).astype(np.int16)

    is_missing = conc == missval
    fixout[is_missing] = fmul(conc[is_missing], scaling_factor).astype(np.int16)

    return fixout


def calc_bt_ice(
    p: BootstrapParams,
    v: Variables,
    tbs,
    land_mask: npt.NDArray[np.bool_],
    water_arr,
    tb_mask: npt.NDArray[np.bool_],
):

    # main calc_bt_ice() block
    vh37chk = v['vh37'][0] - v['adoff'] + v['vh37'][1] * tbs['v37']

    # Compute radchk1
    is_check1 = tbs['h37'] > vh37chk
    is_h37_lt_rc1 = tbs['h37'] < (v['radslp1'] * tbs['v37'] + v['radoff1'])

    iclen1 = np.sqrt(
        np.square(tbs['v37'] - v['wtp'][0]) + np.square(tbs['h37'] - v['wtp'][1])
    )
    is_iclen1_gt_radlen1 = iclen1 > v['radlen1']
    icpix1 = ret_ic_32(
        tbs['v37'],
        tbs['h37'],
        v['wtp'][0],
        v['wtp'][1],
        v['vh37'][0],
        v['vh37'][1],
        p.missval,
        p.maxic,
    )
    icpix1[is_h37_lt_rc1 & is_iclen1_gt_radlen1] = 1.0
    # icpix1[is_h37_lt_rc1 & (iclen1 <= v['radlen1'])]
    is_condition1 = is_h37_lt_rc1 & ~(iclen1 > v['radlen1'])
    icpix1[is_condition1] = iclen1[is_condition1] / v['radlen1']

    # Compute radchk2
    is_v19_lt_rc2 = tbs['v19'] < (v['radslp2'] * tbs['v37'] + v['radoff2'])

    iclen2 = np.sqrt(
        np.square(tbs['v37'] - v['wtp2'][0]) + np.square(tbs['v19'] - v['wtp2'][1])
    )
    is_iclen2_gt_radlen2 = iclen2 > v['radlen2']
    icpix2 = ret_ic_32(
        tbs['v37'],
        tbs['v19'],
        v['wtp2'][0],
        v['wtp2'][1],
        v['v1937'][0],
        v['v1937'][1],
        p.missval,
        p.maxic,
    )
    icpix2[is_v19_lt_rc2 & is_iclen2_gt_radlen2] = 1.0
    is_condition2 = is_v19_lt_rc2 & ~is_iclen2_gt_radlen2
    icpix2[is_condition2] = iclen2[is_condition2] / v['radlen2']

    ic = icpix1
    ic[~is_check1] = icpix2[~is_check1]

    is_ic_is_missval = ic == p.missval
    ic[is_ic_is_missval] = p.missval
    ic[~is_ic_is_missval] = ic[~is_ic_is_missval] * 100.0

    ic[water_arr == 1] = 0.0
    ic[tb_mask] = p.missval
    ic[land_mask] = p.landval

    return ic


def bootstrap(
    *,
    tbs: dict[str, npt.NDArray],
    params: BootstrapParams,
    variables: Variables,
    date: dt.date,
) -> xr.Dataset:
    """Run the boostrap algorithm."""
    tb_mask = tb_data_mask(
        tbs=(
            tbs['v37'],
            tbs['h37'],
            tbs['v19'],
            tbs['v22'],
        ),
        min_tb=params.mintb,
        max_tb=params.maxtb,
    )

    tbs = xfer_tbs_nrt(tbs['v37'], tbs['h37'], tbs['v19'], tbs['v22'], params.sat)

    para_vals_vh37 = ret_para_nsb2('vh37', params.sat, date)
    wintrc = para_vals_vh37['wintrc']
    wslope = para_vals_vh37['wslope']
    wxlimt = para_vals_vh37['wxlimt']
    ln1 = para_vals_vh37['lnline']
    lnchk = para_vals_vh37['lnchk']
    variables['wtp'] = para_vals_vh37['wtp']
    variables['itp'] = para_vals_vh37['itp']

    water_arr = ret_water_ssmi(
        tbs['v37'],
        tbs['h37'],
        tbs['v22'],
        tbs['v19'],
        params.land_mask,
        tb_mask,
        wslope,
        wintrc,
        wxlimt,
        ln1,
    )

    # Set wtp, which is tp37v and tp37h
    variables['wtp37v'] = ret_wtp_32(water_arr, tbs['v37'])
    variables['wtp37h'] = ret_wtp_32(water_arr, tbs['h37'])

    # assert these keys are not None so the typechecker does not complain.
    assert variables['wtp37v'] is not None
    assert variables['wtp37h'] is not None

    if (variables['wtp'][0] - 10) < variables['wtp37v'] < (variables['wtp'][0] + 10):
        variables['wtp'][0] = variables['wtp37v']
    if (variables['wtp'][1] - 10) < variables['wtp37h'] < (variables['wtp'][1] + 10):
        variables['wtp'][1] = variables['wtp37h']

    calc_vh37 = ret_linfit_32(
        params.land_mask,
        tb_mask,
        tbs['v37'],
        tbs['h37'],
        ln1,
        lnchk,
        params.add1,
        water_arr,
    )
    variables['vh37'] = calc_vh37

    variables['adoff'] = ret_adj_adoff(variables['wtp'], variables['vh37'])

    para_vals_v1937 = ret_para_nsb2('v1937', params.sat, date)
    ln2 = para_vals_v1937['lnline']
    variables['wtp2'] = para_vals_v1937['wtp']
    variables['itp2'] = para_vals_v1937['itp']
    variables['v1937'] = para_vals_v1937['iceline']

    variables['wtp19v'] = ret_wtp_32(water_arr, tbs['v19'])

    assert variables['wtp19v'] is not None

    if (variables['wtp2'][0] - 10) < variables['wtp37v'] < (variables['wtp2'][0] + 10):
        variables['wtp2'][0] = variables['wtp37v']
    if (variables['wtp2'][1] - 10) < variables['wtp19v'] < (variables['wtp2'][1] + 10):
        variables['wtp2'][1] = variables['wtp19v']

    # Try the ret_para... values for v1937
    calc_v1937 = ret_linfit_32(
        params.land_mask,
        tb_mask,
        tbs['v37'],
        tbs['v19'],
        ln2,
        lnchk,
        params.add2,
        water_arr,
        tba=tbs['h37'],
        iceline=variables['vh37'],
        adoff=variables['adoff'],
    )
    variables['v1937'] = calc_v1937

    # ## LINES calculating radslp1 ... to radlen2 ###
    variables = calc_rad_coeffs_32(variables)

    # ## LINES with loop calling (in part) ret_ic() ###
    iceout = calc_bt_ice(params, variables, tbs, params.land_mask, water_arr, tb_mask)

    # *** Do sst cleaning ***
<<<<<<< HEAD
    print(f'before sst_clean, params:\n{params}')
=======
>>>>>>> 8812337a
    iceout_sst = sst_clean_sb2(
        sat=params.sat,
        iceout=iceout,
        missval=params.missval,
        landval=params.landval,
        date=date,
    )

    # *** Do spatial interp ***
    iceout_sst = spatial_interp(
        params.sat,
        iceout_sst,
        params.missval,
        params.landval,
        params.pole_mask,
    )

    # *** Do spatial interp ***
    iceout_fix = coastal_fix(iceout_sst, params.missval, params.landval, params.minic)
    iceout_fix[iceout_fix < params.minic] = 0

    # *** Do fix_output ***
    fixout = fix_output_gdprod(
        iceout_fix,
        params.minval,
        params.maxval,
        params.landval,
        params.missval,
    )

    ds = xr.Dataset({'conc': (('y', 'x'), fixout)})

    return ds<|MERGE_RESOLUTION|>--- conflicted
+++ resolved
@@ -1025,10 +1025,7 @@
     iceout = calc_bt_ice(params, variables, tbs, params.land_mask, water_arr, tb_mask)
 
     # *** Do sst cleaning ***
-<<<<<<< HEAD
     print(f'before sst_clean, params:\n{params}')
-=======
->>>>>>> 8812337a
     iceout_sst = sst_clean_sb2(
         sat=params.sat,
         iceout=iceout,
