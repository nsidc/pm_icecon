"""Compute the NASA Team ice concentration.

Note: the original Goddard code involves the following files:
    0: tb files, exactly the same as NSIDC-0001 except:
        - with a 300-byte header
        - 0s have been replace with -10
        - big-endian rather than little-endian format
    1: spatially-interpolated tb files
    2: initial ice concentration files
    3: NT ice conc, including land spillover and valid ice masking
"""

import datetime as dt
from typing import Any

import numpy as np
import numpy.typing as npt
import xarray as xr
from loguru import logger

from cdr_amsr2._types import Hemisphere, ValidSatellites
from cdr_amsr2.constants import DEFAULT_FLAG_VALUES
from cdr_amsr2.nt.tiepoints import get_tiepoints


def fdiv(a, b):
    return np.divide(a, b, dtype=np.float32)


def compute_nt_coefficients(tp: dict[str, dict[str, float]]) -> dict[str, float]:
    """Compute coefficients for the NT algorithm.

    tp are the tiepoints, a dictionary of structure:
      tp[channel][tiepoint]
         where channel is 'v19', 'h19', 'v37'
               tiepoint is 'ow', 'my', 'fy'
                        for open water, multiyear, first-year respectively
    """
    # Intermediate variables
    # TODO: better type annotations.
    diff: dict[str, dict[str, Any]] = {}
    sums: dict[str, dict[str, Any]] = {}
    for tiepoint in ('ow', 'fy', 'my'):
        diff[tiepoint] = {}
        diff[tiepoint]['19v19h'] = tp['19v'][tiepoint] - tp['19h'][tiepoint]
        diff[tiepoint]['37v19v'] = tp['37v'][tiepoint] - tp['19v'][tiepoint]

        sums[tiepoint] = {}
        sums[tiepoint]['19v19h'] = tp['19v'][tiepoint] + tp['19h'][tiepoint]
        sums[tiepoint]['37v19v'] = tp['37v'][tiepoint] + tp['19v'][tiepoint]

    coefs = {}

    coefs['A'] = (
        diff['my']['19v19h'] * diff['ow']['37v19v']
        - diff['my']['37v19v'] * diff['ow']['19v19h']
    )

    coefs['B'] = (
        diff['my']['37v19v'] * sums['ow']['19v19h']
        - diff['ow']['37v19v'] * sums['my']['19v19h']
    )

    coefs['C'] = (
        diff['ow']['19v19h'] * sums['my']['37v19v']
        - diff['my']['19v19h'] * sums['ow']['37v19v']
    )

    coefs['D'] = (
        sums['my']['19v19h'] * sums['ow']['37v19v']
        - sums['my']['37v19v'] * sums['ow']['19v19h']
    )

    coefs['E'] = (
        diff['fy']['19v19h'] * (diff['my']['37v19v'] - diff['ow']['37v19v'])
        + diff['ow']['19v19h'] * (diff['fy']['37v19v'] - diff['my']['37v19v'])
        + diff['my']['19v19h'] * (diff['ow']['37v19v'] - diff['fy']['37v19v'])
    )

    coefs['F'] = (
        diff['fy']['37v19v'] * (sums['my']['19v19h'] - sums['ow']['19v19h'])
        + diff['ow']['37v19v'] * (sums['fy']['19v19h'] - sums['my']['19v19h'])
        + diff['my']['37v19v'] * (sums['ow']['19v19h'] - sums['fy']['19v19h'])
    )

    coefs['G'] = (
        diff['fy']['19v19h'] * (sums['ow']['37v19v'] - sums['my']['37v19v'])
        + diff['ow']['19v19h'] * (sums['my']['37v19v'] - sums['fy']['37v19v'])
        + diff['my']['19v19h'] * (sums['fy']['37v19v'] - sums['ow']['37v19v'])
    )

    coefs['H'] = (
        sums['fy']['37v19v'] * (sums['ow']['19v19h'] - sums['my']['19v19h'])
        + sums['ow']['37v19v'] * (sums['my']['19v19h'] - sums['fy']['19v19h'])
        + sums['my']['37v19v'] * (sums['fy']['19v19h'] - sums['ow']['19v19h'])
    )

    coefs['I'] = (
        diff['fy']['37v19v'] * diff['ow']['19v19h']
        - diff['fy']['19v19h'] * diff['ow']['37v19v']
    )

    coefs['J'] = (
        diff['ow']['37v19v'] * sums['fy']['19v19h']
        - diff['fy']['37v19v'] * sums['ow']['19v19h']
    )

    coefs['K'] = (
        sums['ow']['37v19v'] * diff['fy']['19v19h']
        - diff['ow']['19v19h'] * sums['fy']['37v19v']
    )

    coefs['L'] = (
        sums['fy']['37v19v'] * sums['ow']['19v19h']
        - sums['fy']['19v19h'] * sums['ow']['37v19v']
    )

    return coefs


def compute_ratios(tbs, coefs) -> dict[str, npt.NDArray]:
    """Return calculated gradient ratios.

    TODO: make this function more generic. There should be a func for computing
    a single gradient ratio. This function could call that.
    """
    ratios = {}

    dif_37v19v = tbs['v37'] - tbs['v19']
    sum_37v19v = tbs['v37'] + tbs['v19']
    sum_37v19v[sum_37v19v == 0] = 1  # Avoid div by zero
    ratios['gr_3719'] = np.divide(dif_37v19v, sum_37v19v)

    dif_22v19v = tbs['v22'] - tbs['v19']
    sum_22v19v = tbs['v22'] + tbs['v19']
    sum_22v19v[sum_22v19v == 0] = 1  # Avoid div by zero
    ratios['gr_2219'] = np.divide(dif_22v19v, sum_22v19v)

    dif_19v19h = tbs['v19'] - tbs['h19']
    sum_19v19h = tbs['v19'] + tbs['h19']
    sum_19v19h[sum_19v19h == 0] = 1  # Avoid div by zero
    ratios['pr_1919'] = np.divide(dif_19v19h, sum_19v19h)

    return ratios


def get_gr_thresholds(sat: ValidSatellites, hem: Hemisphere) -> dict[str, float]:
    """Return the gradient ratio thresholds for this sat, hem combo."""
    gr_thresholds = {}
    if sat == '17_final' or sat == 'u2':
        if sat == 'u2':
            logger.warning(
                'The graident threshold values were stolen from f17_final!'
                ' Do we need new ones for AMSR2? How do we get them?'
            )
        if hem == 'north':
            gr_thresholds['3719'] = 0.050
            gr_thresholds['2219'] = 0.045
        else:
            gr_thresholds['3719'] = 0.053
            gr_thresholds['2219'] = 0.045

    return gr_thresholds


def get_weather_filter_mask(
    *, ratios: dict[str, npt.NDArray], gr_thresholds: dict[str, float]
) -> npt.NDArray[np.bool_]:
    # Determine where array is weather-filtered
    print(f'gr_thresholds 2219: {gr_thresholds["2219"]}')
    print(f'gr_thresholds 3719: {gr_thresholds["3719"]}')

    # fmt: off
    weather_filter_mask = (
        (ratios['gr_2219'] > gr_thresholds['2219'])
        | (ratios['gr_3719'] > gr_thresholds['3719'])
    )
    # fmt: on

    return weather_filter_mask


def get_invalid_tbs_mask(tbs: dict[str, npt.NDArray]) -> npt.NDArray[np.bool_]:
    is_valid_tbs = (tbs['v19'] > 0) & (tbs['h19'] > 0) & (tbs['v37'] > 0)
    invalid_tbs = ~is_valid_tbs

    return invalid_tbs


def compute_nt_conc(
    tbs: dict[str, npt.NDArray], coefs: dict[str, float], ratios: dict[str, npt.NDArray]
) -> npt.NDArray:
    """Compute NASA Team sea ice concentration estimate."""
    pr_gr_product = ratios['pr_1919'] * ratios['gr_3719']

    dd = (
        coefs['E']
        + coefs['F'] * ratios['pr_1919']
        + coefs['G'] * ratios['gr_3719']
        + coefs['H'] * pr_gr_product
    )

    fy = (
        coefs['A']
        + coefs['B'] * ratios['pr_1919']
        + coefs['C'] * ratios['gr_3719']
        + coefs['D'] * pr_gr_product
    )

    my = (
        coefs['I']
        + coefs['J'] * ratios['pr_1919']
        + coefs['K'] * ratios['gr_3719']
        + coefs['L'] * pr_gr_product
    )

    # Because we have not excluded missing-tb and weather-filtered points,
    # it is possible for denominator 'dd' to have value of zero.  Remove
    # this for division
    dd[dd == 0] = 0.01  # This causes the denominator to become 1.0

    conc = (fy + my) / dd * 100.0

<<<<<<< HEAD
    # Clamp concentrations to be between 0-100
=======
    # Clamp concentrations to be above 0. Later (after applying the spillover
    # algorithm), concentrations will be clamped to 100 at the upper end. At
    # this point, concentrations may be > 100.
>>>>>>> 6792b29c
    conc[conc < 0] = 0
    conc[conc > 100] = 100

    return conc


def apply_nt_spillover(
    *, conc: npt.NDArray, shoremap: npt.NDArray, minic: npt.NDArray
) -> npt.NDArray[np.int16]:
    """Apply the NASA Team land spillover routine."""
    newice = conc.copy()

    is_at_coast = shoremap == 5
    is_near_coast = shoremap == 4
    is_far_coastal = shoremap == 3

    mod_minic = minic.copy()
    mod_minic[is_at_coast & (minic > 20)] = 20
    mod_minic[is_near_coast & (minic > 40)] = 40
    mod_minic[is_far_coastal & (minic > 60)] = 60

    # Count number of nearby low ice conc
    n_low = np.zeros_like(conc, dtype=np.uint8)

    for joff in range(-3, 3 + 1):
        for ioff in range(-3, 3 + 1):
            offmax = max(abs(ioff), abs(joff))

            rolled = np.roll(conc, (joff, ioff), axis=(0, 1))
            is_rolled_low = (rolled < 15) & (rolled >= 0)

            if offmax <= 1:
                n_low[is_rolled_low & is_at_coast] += 1

            if offmax <= 2:
                n_low[is_rolled_low & is_near_coast] += 1

            if offmax <= 3:
                n_low[is_rolled_low & is_far_coastal] += 1

    # Note: there are meaningless differences "at the edge" in these counts
    # because the spatial interpolation is not identical along the border

    where_reduce_ice = (n_low >= 3) & (shoremap > 2)
    newice[where_reduce_ice] -= mod_minic[where_reduce_ice]

    where_ice_overreduced = (conc >= 0) & (newice < 0) & (shoremap > 2)
    newice[where_ice_overreduced] = 0

    # Preserve missing data (conc value of -10)
    where_missing = (conc < 0) & where_reduce_ice & (shoremap > 2)
    newice[where_missing] = conc[where_missing]

    return newice


def _clamp_conc_and_set_flags(*, shoremap: npt.NDArray, conc: npt.NDArray):
    """Clap concentrations to a max of 100 and apply flag values.

    Currently just sets a land value. TODO: add coast flag value.

    We clamp concentrations to a max of 100 at this step instead of in
    `compute_nt_conc` because the original algorithm implemented clamping only
    after the land spillover correction is applied.
    """
    flagged_conc = conc.copy()
    # Clamp concentrations above 100 to 100.
    flagged_conc[flagged_conc > 100] = 100
    # Set flag values
    # Set land/coast flag values.
    # TODO: do we want the coast to be 'land' as it is in bootstrap?
    # 1 == land
    flagged_conc[shoremap == 1] = DEFAULT_FLAG_VALUES.land
    # 2 == coast
    # TODO: re-add this flag. For now, making the flags for nt consistent w/ bt.
    # newice[shoremap == 2] = DEFAULT_FLAG_VALUES.coast
    flagged_conc[shoremap == 2] = DEFAULT_FLAG_VALUES.land

    return flagged_conc


def nasateam(
    *,
    tbs: dict[str, npt.NDArray],
    sat: ValidSatellites,
    hemisphere: Hemisphere,
    shoremap: npt.NDArray,
    minic: npt.NDArray,
    date: dt.date,
    invalid_ice_mask: npt.NDArray[np.bool_],
):
    tiepoints = get_tiepoints(satellite=sat, hemisphere=hemisphere)
    print(f'tiepoints: {tiepoints}')

    nt_coefficients = compute_nt_coefficients(tiepoints)
    print(f'NT coefs: {nt_coefficients}')
    for c in ('A', 'B', 'C', 'D', 'E', 'F', 'G', 'H', 'I', 'J', 'K', 'L'):
        print(f'  coef {c}: {nt_coefficients[c]}')

    gr_thresholds = get_gr_thresholds(sat, hemisphere)
    print(f'gr_thresholds:\n{gr_thresholds}')

    ratios = compute_ratios(tbs, nt_coefficients)

    conc = compute_nt_conc(tbs, nt_coefficients, ratios)

    # Set invalid tbs and weather-filtered values
    invalid_tb_mask = get_invalid_tbs_mask(tbs)
    weather_filter_mask = get_weather_filter_mask(
        ratios=ratios, gr_thresholds=gr_thresholds
    )
    conc[invalid_tb_mask | weather_filter_mask] = 0

    # Apply NT-land spillover filter
    conc = apply_nt_spillover(conc=conc, shoremap=shoremap, minic=minic)
    # Apply SST-threshold
    conc[invalid_ice_mask] = 0

    conc = _clamp_conc_and_set_flags(shoremap=shoremap, conc=conc)

    ds = xr.Dataset({'conc': (('y', 'x'), conc)})

    return ds<|MERGE_RESOLUTION|>--- conflicted
+++ resolved
@@ -221,15 +221,10 @@
 
     conc = (fy + my) / dd * 100.0
 
-<<<<<<< HEAD
-    # Clamp concentrations to be between 0-100
-=======
     # Clamp concentrations to be above 0. Later (after applying the spillover
     # algorithm), concentrations will be clamped to 100 at the upper end. At
     # this point, concentrations may be > 100.
->>>>>>> 6792b29c
     conc[conc < 0] = 0
-    conc[conc > 100] = 100
 
     return conc
 
