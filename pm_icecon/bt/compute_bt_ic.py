--- conflicted
+++ resolved
@@ -98,13 +98,8 @@
 # rename `vh37` kwarg to e.g., 'line'?
 def ret_adj_adoff(*, wtp_set: TiepointSet, line_37v37h: Line, perc=0.92) -> float:
     # replaces ret_adj_adoff()
-<<<<<<< HEAD
-    # wtp is one water tie point
-    wtp_x, wtp_y = wtp[0], wtp[1]
-=======
     # wtp_set is one water tie point
-    wtp_x, wtp_y = f(wtp_set[0]), f(wtp_set[1])
->>>>>>> 1792a3c3
+    wtp_x, wtp_y = wtp_set[0], wtp_set[1]
     off = line_37v37h['offset']
     slp = line_37v37h['slope']
 
@@ -157,9 +152,7 @@
         ival += 1
     ival -= 1  # undo last increment
 
-    # TODO: this expression returns `np.float64`, NOT `np.float32` like `f`
-    # returns...
-    wtp = ival * 0.25
+    wtp = Tiepoint(ival * 0.25)
 
     return wtp
 
@@ -255,17 +248,9 @@
     return line
 
 
-<<<<<<< HEAD
-def ret_ic(*, tbx, tby, wtp: Tiepoint, iline: Line, missing_flag_value, maxic):
-    wtpx = wtp[0]
-    wtpy = wtp[1]
-=======
-def ret_ic_32(
-    *, tbx, tby, wtp_set: TiepointSet, iline: Line, missing_flag_value, maxic
-):
+def ret_ic(*, tbx, tby, wtp_set: TiepointSet, iline: Line, missing_flag_value, maxic):
     wtp_x = wtp_set[0]
     wtp_y = wtp_set[1]
->>>>>>> 1792a3c3
     iline_off = iline['offset']
     iline_slp = iline['slope']
 
@@ -479,38 +464,13 @@
     wtp_set: TiepointSet,
     line: Line,
 ):
-<<<<<<< HEAD
-    rad_slope = (itp[1] - wtp[1]) / (itp[0] - wtp[0])
-    rad_offset = wtp[1] - (wtp[0] * rad_slope)
+    rad_slope = (itp_set[1] - wtp_set[1]) / (itp_set[0] - wtp_set[0])
+    rad_offset = wtp_set[1] - (wtp_set[0] * rad_slope)
 
     xint = (rad_offset - line['offset']) / (line['slope'] - rad_slope)
     yint = (line['slope'] * xint) + line['offset']
 
-    rad_len = np.sqrt(np.square(xint - wtp[0]) + np.square(yint - wtp[1]))
-=======
-    rad_slope = fdiv(
-        fsub(f(itp_set[1]), f(wtp_set[1])),
-        fsub(f(itp_set[0]), f(wtp_set[0])),
-    )
-    rad_offset = fsub(f(wtp_set[1]), fmul(f(wtp_set[0]), f(rad_slope)))
-    xint = fdiv(
-        fsub(f(rad_offset), f(line['offset'])),
-        fsub(f(line['slope']), f(rad_slope)),
-    )
-    yint = fadd(
-        fmul(
-            line['slope'],
-            f(xint),
-        ),
-        f(line['offset']),
-    )
-    rad_len = fsqt(
-        fadd(
-            fsqr(fsub(f(xint), f(wtp_set[0]))),
-            fsqr(fsub(f(yint), f(wtp_set[1]))),
-        )
-    )
->>>>>>> 1792a3c3
+    rad_len = np.sqrt(np.square(xint - wtp_set[0]) + np.square(yint - wtp_set[1]))
 
     return (rad_slope, rad_offset, rad_len)
 
