package:
  name: pm_icecon
<<<<<<< HEAD
  version: "0.4.0"
=======
  version: "0.3.2"
>>>>>>> 0042e8f5

source:
  path: ../

build:
  number: {{ environ.get('BUILD_NUMBER', 0) }}
  script: python -m pip install . --no-deps -vv
  preserve_egg_dir: True
  noarch: python

requirements:
  build:
    - python ~=3.10.12
    - numpy ~=1.22.4

  run:
    - python ~=3.10.12
    - numpy ~=1.22.4
    - h5py ~=3.8
    - xarray ~=2023.6
    - netCDF4 ~=1.6.3
    - cartopy ~=0.21
    - click ~=8.1
    - loguru ~=0.7
    - pydantic ~=1.9  # Definitely NOT compatible with pydantic 2.0 (!)
    - pandas ~=1.4.4
    - pyresample ~=1.27
    - pm_tb_data ~=0.4.0
    - scipy ~=1.8.1

about:
  home: https://github.com/nsidc/pm_icecon
  license: MIT
  summary: sea ice concentration estimates from passive microwave data<|MERGE_RESOLUTION|>--- conflicted
+++ resolved
@@ -1,10 +1,6 @@
 package:
   name: pm_icecon
-<<<<<<< HEAD
   version: "0.4.0"
-=======
-  version: "0.3.2"
->>>>>>> 0042e8f5
 
 source:
   path: ../
